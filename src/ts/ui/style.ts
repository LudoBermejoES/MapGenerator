import * as log from 'loglevel';
import * as dat from 'dat.gui';
import TensorFieldGUI from './tensor_field_gui';
import {NoiseParams} from '../impl/tensor_field';
import CanvasWrapper from './canvas_wrapper';
import {DefaultCanvasWrapper, RoughCanvasWrapper} from './canvas_wrapper';
import Util from '../util';
import PolygonUtil from '../impl/polygon_util';
import DragController from './drag_controller';
import DomainController from './domain_controller';
import Vector from '../vector';
import {BuildingModel} from './buildings';

export interface ColourScheme {
    bgColour: string;
    bgColourIn?: string;
    buildingColour?: string;
    buildingSideColour?: string;
    buildingStroke?: string;
    seaColour: string;
    grassColour?: string;
    minorRoadColour: string;
    minorRoadOutline?: string;
    majorRoadColour?: string;
    majorRoadOutline?: string;
    mainRoadColour?: string;
    mainRoadOutline?: string;
    outlineSize?: number;
    minorWidth?: number;
    majorWidth?: number;
    mainWidth?: number;
    zoomBuildings?: boolean;
    buildingModels?: boolean;
    frameColour?: string;
    frameTextColour?: string;
}

export default abstract class Style {
    protected canvas: CanvasWrapper;
    protected domainController: DomainController = DomainController.getInstance();
    public abstract createCanvasWrapper(c: HTMLCanvasElement, scale: number, resizeToWindow: boolean): CanvasWrapper;
    public abstract draw(canvas?: CanvasWrapper): void;

    public update(): void {}

    // Polygons
    public seaPolygon: Vector[] = [];
    public lots: Vector[][] = [];
    public buildingModels: BuildingModel[] = [];
    public parks: Vector[][] = [];

    // Polylines
    public coastline: Vector[] = [];
    public river: Vector[] = [];
    public secondaryRiver: Vector[] = [];
    public minorRoads: Vector[][] = [];
    public majorRoads: Vector[][] = [];
    public mainRoads: Vector[][] = [];
    public coastlineRoads: Vector[][] = [];
    public showFrame: boolean;

    constructor(protected dragController: DragController) {}

    public set canvasScale(scale: number) {
        this.canvas.canvasScale = scale;
    }

    public get needsUpdate(): boolean {
        return this.canvas.needsUpdate;
    }

    public set needsUpdate(n: boolean) {
        this.canvas.needsUpdate = n;
    }
}

export class DefaultStyle extends Style {
    constructor(c: HTMLCanvasElement, dragController: DragController, private colourScheme: ColourScheme) {
        super(dragController);

        // Default cascade
        if (!colourScheme.bgColourIn) colourScheme.bgColourIn = colourScheme.bgColour;
        if (!colourScheme.buildingColour) colourScheme.buildingColour = colourScheme.bgColour;
        if (!colourScheme.buildingStroke) colourScheme.buildingStroke = colourScheme.bgColour;
        if (!colourScheme.grassColour) colourScheme.grassColour = colourScheme.bgColour;
        if (!colourScheme.minorRoadOutline) colourScheme.minorRoadOutline = colourScheme.minorRoadColour;
        if (!colourScheme.majorRoadColour) colourScheme.majorRoadColour = colourScheme.minorRoadColour;
        if (!colourScheme.majorRoadOutline) colourScheme.majorRoadOutline = colourScheme.minorRoadOutline;
        if (!colourScheme.mainRoadColour) colourScheme.mainRoadColour = colourScheme.majorRoadColour;
        if (!colourScheme.mainRoadOutline) colourScheme.mainRoadOutline = colourScheme.majorRoadOutline;
        if (!colourScheme.outlineSize) colourScheme.outlineSize = 1;
        if (!colourScheme.zoomBuildings) colourScheme.zoomBuildings = false;
        if (!colourScheme.buildingModels) colourScheme.buildingModels = false;
        if (!colourScheme.minorWidth) colourScheme.minorWidth = 2;
        if (!colourScheme.majorWidth) colourScheme.majorWidth = 4;
        if (!colourScheme.mainWidth) colourScheme.mainWidth = 5;
        if (!colourScheme.mainWidth) colourScheme.mainWidth = 5;
        if (!colourScheme.frameColour) colourScheme.frameColour = colourScheme.bgColour;
        if (!colourScheme.frameTextColour) colourScheme.frameTextColour = colourScheme.minorRoadOutline;

        if (!colourScheme.buildingSideColour) {
            const parsedRgb = Util.parseCSSColor(colourScheme.buildingColour).map(v => Math.max(0, v - 40));
            if (parsedRgb) {
                colourScheme.buildingSideColour = `rgb(${parsedRgb[0]},${parsedRgb[1]},${parsedRgb[2]})`;
            } else {
                colourScheme.buildingSideColour = colourScheme.buildingColour;
            }
        }

        this.canvas = this.createCanvasWrapper(c, 1, true);
    }

    public createCanvasWrapper(c: HTMLCanvasElement, scale=1, resizeToWindow=true): CanvasWrapper {
        return new DefaultCanvasWrapper(c, scale, resizeToWindow);
    }

    set zoomBuildings(b: boolean) {
        this.colourScheme.zoomBuildings = b;
    }

    set showBuildingModels(b: boolean) {
        this.colourScheme.buildingModels = b;
    }

    get showBuildingModels(): boolean {
        return this.colourScheme.buildingModels;
    }

    public draw(canvas=this.canvas as DefaultCanvasWrapper): void {
        let bgColour;
        if (this.colourScheme.zoomBuildings) {
            bgColour = this.domainController.zoom >= 2 ? this.colourScheme.bgColourIn : this.colourScheme.bgColour;
        } else {
            bgColour = this.colourScheme.bgColour;
        }
        

        canvas.setFillStyle(bgColour);
        canvas.clearCanvas();

        // Sea
        canvas.setFillStyle(this.colourScheme.seaColour);
        canvas.setStrokeStyle(this.colourScheme.seaColour);
        canvas.setLineWidth(0.1);
        canvas.drawPolygon(this.seaPolygon);

        // Coastline
        canvas.setStrokeStyle(bgColour);
        canvas.setLineWidth(30 * this.domainController.zoom);
        canvas.drawPolyline(this.coastline);

        // Parks
        canvas.setLineWidth(1);
        canvas.setFillStyle(this.colourScheme.grassColour);
        for (const p of this.parks) canvas.drawPolygon(p);

        // River
        canvas.setFillStyle(this.colourScheme.seaColour);
        canvas.setStrokeStyle(this.colourScheme.seaColour);
        canvas.setLineWidth(0.1);
        canvas.drawPolygon(this.river);

        // Road outline
        canvas.setStrokeStyle(this.colourScheme.minorRoadOutline);
        canvas.setLineWidth(this.colourScheme.outlineSize + this.colourScheme.minorWidth * this.domainController.zoom);
        for (const s of this.minorRoads) canvas.drawPolyline(s);

        canvas.setStrokeStyle(this.colourScheme.majorRoadOutline);
        canvas.setLineWidth(this.colourScheme.outlineSize + this.colourScheme.majorWidth * this.domainController.zoom);
        for (const s of this.majorRoads) canvas.drawPolyline(s);
        canvas.drawPolyline(this.secondaryRiver);

        canvas.setStrokeStyle(this.colourScheme.mainRoadOutline);
        canvas.setLineWidth(this.colourScheme.outlineSize + this.colourScheme.mainWidth * this.domainController.zoom);
        for (const s of this.mainRoads) canvas.drawPolyline(s);
        for (const s of this.coastlineRoads) canvas.drawPolyline(s);

        // Road inline
        canvas.setStrokeStyle(this.colourScheme.minorRoadColour);
        canvas.setLineWidth(this.colourScheme.minorWidth * this.domainController.zoom);
        for (const s of this.minorRoads) canvas.drawPolyline(s);

        canvas.setStrokeStyle(this.colourScheme.majorRoadColour);
        canvas.setLineWidth(this.colourScheme.majorWidth * this.domainController.zoom);
        for (const s of this.majorRoads) canvas.drawPolyline(s);
        canvas.drawPolyline(this.secondaryRiver);

        canvas.setStrokeStyle(this.colourScheme.mainRoadColour);
        canvas.setLineWidth(this.colourScheme.mainWidth * this.domainController.zoom);
        for (const s of this.mainRoads) canvas.drawPolyline(s);
        for (const s of this.coastlineRoads) canvas.drawPolyline(s);

        canvas.setLineWidth(1);
        // Buildings
        if (!this.colourScheme.zoomBuildings || this.domainController.zoom >= 2) {
            canvas.setFillStyle(this.colourScheme.buildingColour);
            canvas.setStrokeStyle(this.colourScheme.buildingStroke);
            for (const b of this.lots) canvas.drawPolygon(b);
        }

        // Pseudo-3D
        if (this.colourScheme.buildingModels && (!this.colourScheme.zoomBuildings || this.domainController.zoom >= 2.5)) {
            canvas.setFillStyle(this.colourScheme.buildingSideColour);
            canvas.setStrokeStyle(this.colourScheme.buildingSideColour);
            for (const b of this.buildingModels) {
                for (const s of b.sides) canvas.drawPolygon(s);
            }
            canvas.setFillStyle(this.colourScheme.buildingColour);
            canvas.setStrokeStyle(this.colourScheme.buildingStroke);
            for (const b of this.buildingModels) canvas.drawPolygon(b.roof);
        }

        if (this.showFrame) {
            canvas.setFillStyle(this.colourScheme.frameColour);
            canvas.setStrokeStyle(this.colourScheme.frameColour);
            canvas.drawFrame(30, 30, 30, 30);

            // canvas.setFillStyle(this.colourScheme.frameTextColour);
            // canvas.drawCityName();
        }
    }
}

export class RoughStyle extends Style {
    private dragging = false;

    constructor(c: HTMLCanvasElement, dragController: DragController) {
        super(dragController);
        this.canvas = this.createCanvasWrapper(c, 1, true);
    }

    public createCanvasWrapper(c: HTMLCanvasElement, scale=1, resizeToWindow=true): CanvasWrapper {
        return new RoughCanvasWrapper(c, scale, resizeToWindow);
    }

    public update() {
        const dragging = this.dragController.isDragging || this.domainController.isScrolling;
        if (!dragging && this.dragging) this.canvas.needsUpdate = true;
        this.dragging = dragging;
    }

    public draw(canvas=this.canvas as RoughCanvasWrapper): void {
        canvas.setOptions({
            roughness: 1,
            bowing: 1,
            stroke: '#000000',
            strokeWidth: 1,
            fill: '#000000',
            fillStyle: 'solid',
        });

        canvas.setOptions({
            fill: "rgb(242,236,222)",
            roughness: 1,
            bowing: 1,
            fillStyle: 'solid',
            stroke: "none",
        });

        canvas.clearCanvas();

        // Sea
        canvas.setOptions({
            roughness: 0,
            fillWeight: 1,
            fill: "#dbd2bd",
            fillStyle: 'solid',
            stroke: "none",
            strokeWidth: 1,
        });

        canvas.drawPolygon(this.seaPolygon);

        canvas.setOptions({
            stroke: "rgb(242,236,222)",
            strokeWidth: 30,
        });
        canvas.drawPolyline(this.coastline);

        canvas.setOptions({
            roughness: 0,
            fillWeight: 1,
            fill: "#dbd2bd",
            fillStyle: 'solid',
            stroke: "none",
            strokeWidth: 1,
        });

        canvas.drawPolygon(this.river);

        // Parks
        canvas.setOptions({
            fill: "rgb(242,236,222)",
        });
        this.parks.forEach(p => canvas.drawPolygon(p));

        // Roads
        canvas.setOptions({
            stroke: '#666666',
            strokeWidth: 1,
            fill: 'none',
        });

        this.minorRoads.forEach(s => canvas.drawPolyline(s));

        canvas.setOptions({
            strokeWidth: 2,
            stroke: '#444444',
        });

        this.majorRoads.forEach(s => canvas.drawPolyline(s));
        canvas.drawPolyline(this.secondaryRiver);

        canvas.setOptions({
            strokeWidth: 3,
            stroke: '#222222',
        });

        this.mainRoads.forEach(s => canvas.drawPolyline(s));
        this.coastlineRoads.forEach(s => canvas.drawPolyline(s));

        // Buildings
<<<<<<< HEAD
        canvas.setOptions({
            roughness: 1.2,
            stroke: '#333333',
            strokeWidth: 1,
            fill: 'rgb(202,194,182)',
        });
        // this.lots.forEach(b => canvas.drawPolygon(b));
        const allSidesDistances: any[] = [];
        const centre = this.domainController.screenDimensions.divideScalar(2);
        for (const b of this.buildingModels) {
            for (const s of b.sides) {
                const averagePoint = s[0].clone().add(s[1]).divideScalar(2);
                allSidesDistances.push([averagePoint.distanceToSquared(centre), s]);
            }
        }
        allSidesDistances.sort((a, b) => b[0] - a[0]);
        for (const p of allSidesDistances) canvas.drawPolygon(p[1]);

        canvas.setOptions({
            roughness: 1.2,
            stroke: '#333333',
            strokeWidth: 1,
            fill: 'rgb(242,236,222)',
        });

        for (const b of this.buildingModels) canvas.drawPolygon(b.roof);

        // Pseudo-3D
        // if (this.colourScheme.buildingModels && (!this.colourScheme.zoomBuildings || this.domainController.zoom >= 2.5)) {
        //     canvas.setFillStyle(this.colourScheme.buildingSideColour);
        //     canvas.setStrokeStyle(this.colourScheme.buildingSideColour);
        //     for (const b of this.buildingModels) {
        //         for (const s of b.sides) canvas.drawPolygon(s);
        //     }
        //     canvas.setFillStyle(this.colourScheme.buildingColour);
        //     canvas.setStrokeStyle(this.colourScheme.buildingStroke);
        //     for (const b of this.buildingModels) canvas.drawPolygon(b.roof);
        // }
=======
        if (!this.dragging) {
            canvas.setOptions({
                roughness: 1.2,
                stroke: '#333333',
                strokeWidth: 1,
                fill: '',
            });

            this.lots.forEach(b => canvas.drawPolygon(b));
        }
>>>>>>> 8c6f7ead
    }
}<|MERGE_RESOLUTION|>--- conflicted
+++ resolved
@@ -59,26 +59,12 @@
     public coastlineRoads: Vector[][] = [];
     public showFrame: boolean;
 
-    constructor(protected dragController: DragController) {}
-
-    public set canvasScale(scale: number) {
-        this.canvas.canvasScale = scale;
-    }
-
-    public get needsUpdate(): boolean {
-        return this.canvas.needsUpdate;
-    }
-
-    public set needsUpdate(n: boolean) {
-        this.canvas.needsUpdate = n;
-    }
-}
-
-export class DefaultStyle extends Style {
-    constructor(c: HTMLCanvasElement, dragController: DragController, private colourScheme: ColourScheme) {
-        super(dragController);
-
-        // Default cascade
+    constructor(protected dragController: DragController, protected colourScheme: ColourScheme) {
+        if (!colourScheme.bgColour) log.error("ColourScheme Error - bgColour not defined");
+        if (!colourScheme.seaColour) log.error("ColourScheme Error - seaColour not defined");
+        if (!colourScheme.minorRoadColour) log.error("ColourScheme Error - minorRoadColour not defined");
+
+        // Default colourscheme cascade
         if (!colourScheme.bgColourIn) colourScheme.bgColourIn = colourScheme.bgColour;
         if (!colourScheme.buildingColour) colourScheme.buildingColour = colourScheme.bgColour;
         if (!colourScheme.buildingStroke) colourScheme.buildingStroke = colourScheme.bgColour;
@@ -106,24 +92,41 @@
                 colourScheme.buildingSideColour = colourScheme.buildingColour;
             }
         }
-
+    }
+
+    public set zoomBuildings(b: boolean) {
+        this.colourScheme.zoomBuildings = b;
+    }
+
+    public set showBuildingModels(b: boolean) {
+        this.colourScheme.buildingModels = b;
+    }
+
+    public get showBuildingModels(): boolean {
+        return this.colourScheme.buildingModels;
+    }
+
+    public set canvasScale(scale: number) {
+        this.canvas.canvasScale = scale;
+    }
+
+    public get needsUpdate(): boolean {
+        return this.canvas.needsUpdate;
+    }
+
+    public set needsUpdate(n: boolean) {
+        this.canvas.needsUpdate = n;
+    }
+}
+
+export class DefaultStyle extends Style {
+    constructor(c: HTMLCanvasElement, dragController: DragController, colourScheme: ColourScheme) {
+        super(dragController, colourScheme);
         this.canvas = this.createCanvasWrapper(c, 1, true);
     }
 
     public createCanvasWrapper(c: HTMLCanvasElement, scale=1, resizeToWindow=true): CanvasWrapper {
         return new DefaultCanvasWrapper(c, scale, resizeToWindow);
-    }
-
-    set zoomBuildings(b: boolean) {
-        this.colourScheme.zoomBuildings = b;
-    }
-
-    set showBuildingModels(b: boolean) {
-        this.colourScheme.buildingModels = b;
-    }
-
-    get showBuildingModels(): boolean {
-        return this.colourScheme.buildingModels;
     }
 
     public draw(canvas=this.canvas as DefaultCanvasWrapper): void {
@@ -224,8 +227,8 @@
 export class RoughStyle extends Style {
     private dragging = false;
 
-    constructor(c: HTMLCanvasElement, dragController: DragController) {
-        super(dragController);
+    constructor(c: HTMLCanvasElement, dragController: DragController, colourScheme: ColourScheme) {
+        super(dragController, colourScheme);
         this.canvas = this.createCanvasWrapper(c, 1, true);
     }
 
@@ -319,57 +322,62 @@
         this.mainRoads.forEach(s => canvas.drawPolyline(s));
         this.coastlineRoads.forEach(s => canvas.drawPolyline(s));
 
+        // if (!this.dragging) {
+        //     canvas.setOptions({
+        //         roughness: 1.2,
+        //         stroke: '#333333',
+        //         strokeWidth: 1,
+        //         fill: '',
+        //     });
+
+        //     this.lots.forEach(b => canvas.drawPolygon(b));
+        // }
+
         // Buildings
-<<<<<<< HEAD
-        canvas.setOptions({
-            roughness: 1.2,
-            stroke: '#333333',
-            strokeWidth: 1,
-            fill: 'rgb(202,194,182)',
-        });
-        // this.lots.forEach(b => canvas.drawPolygon(b));
-        const allSidesDistances: any[] = [];
-        const centre = this.domainController.screenDimensions.divideScalar(2);
-        for (const b of this.buildingModels) {
-            for (const s of b.sides) {
-                const averagePoint = s[0].clone().add(s[1]).divideScalar(2);
-                allSidesDistances.push([averagePoint.distanceToSquared(centre), s]);
+        if (!this.dragging) {
+            // Lots
+            if (!this.colourScheme.zoomBuildings || this.domainController.zoom >= 2) {
+                // Lots
+                canvas.setOptions({
+                    roughness: 1.2,
+                    stroke: '#333333',
+                    strokeWidth: 1,
+                    fill: '',
+                });
+                for (const b of this.lots) canvas.drawPolygon(b);
             }
-        }
-        allSidesDistances.sort((a, b) => b[0] - a[0]);
-        for (const p of allSidesDistances) canvas.drawPolygon(p[1]);
-
-        canvas.setOptions({
-            roughness: 1.2,
-            stroke: '#333333',
-            strokeWidth: 1,
-            fill: 'rgb(242,236,222)',
-        });
-
-        for (const b of this.buildingModels) canvas.drawPolygon(b.roof);
-
-        // Pseudo-3D
-        // if (this.colourScheme.buildingModels && (!this.colourScheme.zoomBuildings || this.domainController.zoom >= 2.5)) {
-        //     canvas.setFillStyle(this.colourScheme.buildingSideColour);
-        //     canvas.setStrokeStyle(this.colourScheme.buildingSideColour);
-        //     for (const b of this.buildingModels) {
-        //         for (const s of b.sides) canvas.drawPolygon(s);
-        //     }
-        //     canvas.setFillStyle(this.colourScheme.buildingColour);
-        //     canvas.setStrokeStyle(this.colourScheme.buildingStroke);
-        //     for (const b of this.buildingModels) canvas.drawPolygon(b.roof);
-        // }
-=======
-        if (!this.dragging) {
-            canvas.setOptions({
-                roughness: 1.2,
-                stroke: '#333333',
-                strokeWidth: 1,
-                fill: '',
-            });
-
-            this.lots.forEach(b => canvas.drawPolygon(b));
-        }
->>>>>>> 8c6f7ead
+
+            // Pseudo-3D
+            if (this.colourScheme.buildingModels && (!this.colourScheme.zoomBuildings || this.domainController.zoom >= 2.5)) {
+                // Pseudo-3D
+                canvas.setOptions({
+                    roughness: 1.2,
+                    stroke: '#333333',
+                    strokeWidth: 1,
+                    fill: 'rgb(202,194,182)',
+                });
+
+                // TODO this can be hugely improved
+                const allSidesDistances: any[] = [];
+                const centre = this.domainController.screenDimensions.divideScalar(2);
+                for (const b of this.buildingModels) {
+                    for (const s of b.sides) {
+                        const averagePoint = s[0].clone().add(s[1]).divideScalar(2);
+                        allSidesDistances.push([averagePoint.distanceToSquared(centre), s]);
+                    }
+                }
+                allSidesDistances.sort((a, b) => b[0] - a[0]);
+                for (const p of allSidesDistances) canvas.drawPolygon(p[1]);
+
+                canvas.setOptions({
+                    roughness: 1.2,
+                    stroke: '#333333',
+                    strokeWidth: 1,
+                    fill: 'rgb(242,236,222)',
+                });
+
+                for (const b of this.buildingModels) canvas.drawPolygon(b.roof);
+            }
+        }
     }
 }